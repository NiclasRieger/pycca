--- conflicted
+++ resolved
@@ -17,13 +17,9 @@
 
 from tools.rotation import promax
 from tools.array import is_arr, arrs_are_equal, remove_nan_cols, remove_mean
-<<<<<<< HEAD:pycca/array.py
 from tools.array import is_not_empty, check_time_dims, check_nan_rows
 from tools.text import secure_str, boldify_str, wrap_str
-=======
-from tools.array import check_time_dims, check_nan_rows
-
->>>>>>> 466519ec754607173ed05b32435b83e3b38b5932:mca/array.py
+
 # =============================================================================
 # MCA
 # =============================================================================
@@ -86,7 +82,6 @@
         """
         self._left      = np.array([]) if left is None else left.copy()
         self._right     = self._left if right is None else right.copy()
-<<<<<<< HEAD:pycca/array.py
 
         is_arr(self._left)
         is_arr(self._right)
@@ -117,8 +112,8 @@
             # Truncated solution
             'is_truncated'          : False,
             'is_truncated_at'       : 0,
-            'eigen_dimension'    : 0,
-            'eigensum'          : 0.0
+            'eigen_dimension'       : 0,
+            'eigensum'              : 0.0
             }
 
         self._analysis['is_bivariate']  = not arrs_are_equal(self._left, self._right)
@@ -156,74 +151,10 @@
         hilbert     = self._get_complex_id()
         rotation    = self._get_rotation_id()
         power       = self._get_power_id()
-=======
-
-        is_arr(self._left)
-        is_arr(self._right)
-        check_time_dims(self._left, self._right)
-
-        # center input data to zero mean (remove mean)
-        self._left 	    = remove_mean(self._left)
-        self._right 	= remove_mean(self._right)
-
-        # store meta information
-        self._analysis = {
-            # data input
-            'left_name'             : 'left',
-            'right_name'            : 'right',
-            'is_bivariate'          : False,
-            # pre-processing
-            'is_normalized'         : False,
-            'is_coslat_corrected'   : False,
-            'method'                : 'pca',
-            # Complex solution
-            'is_complex'            : False,
-            'theta'                 : False,
-            'theta_period'          : 365,
-            #Rotated solution
-            'is_rotated'            : False,
-            'rotations'             : 0,
-            'power'                 : 0,
-            # Truncated solution
-            'is_truncated'          : False,
-            'singular_sum'          : 0,
-            'singular_dimension'    : 0
-            }
-
-        self._analysis['is_bivariate']  = not arrs_are_equal(self._left, self._right)
-        self._analysis['method']        = self._get_method_id()
-
-
-
-
-    def _get_method_id(self):
-        id = 'pca'
-        if self._analysis['is_bivariate']:
-            id = 'mca'
-            if self._analysis['is_normalized']:
-                id = 'cca'
-        return id
-
-
-    def _get_complex_id(self):
-        id = int(self._analysis['is_complex'])
-        return 'c{:}'.format(id)
-
-
-    def _get_rotation_id(self):
-        id = self._analysis['rotations']
-        return 'r{:02}'.format(id)
-
-
-    def _get_power_id(self):
-        id = self._analysis['power']
-        return 'p{:02}'.format(id)
->>>>>>> 466519ec754607173ed05b32435b83e3b38b5932:mca/array.py
 
         analysis    = '_'.join([method,hilbert,rotation,power])
         return analysis
 
-<<<<<<< HEAD:pycca/array.py
 
     def _get_analysis_path(self, path=None):
         base_path   = path
@@ -241,16 +172,6 @@
         analysis_folder = secure_str(analysis_folder)
 
         analysis_path   = os.path.join(base_path, base_folder, analysis_folder)
-=======
-    def _get_analysis_id(self):
-        method      = self._get_method_id()
-        hilbert     = self._get_complex_id()
-        rotation    = self._get_rotation_id()
-        power       = self._get_power_id()
-
-        analysis    = '_'.join([method,hilbert,rotation,power])
-        return analysis
->>>>>>> 466519ec754607173ed05b32435b83e3b38b5932:mca/array.py
 
         if not os.path.exists(analysis_path):
             os.makedirs(analysis_path)
@@ -363,10 +284,7 @@
             self._right = self._right / self._right.std(axis=0)
 
             self._analysis['is_normalized'] = True
-<<<<<<< HEAD:pycca/array.py
             self._analysis['is_coslat_corrected'] = False
-=======
->>>>>>> 466519ec754607173ed05b32435b83e3b38b5932:mca/array.py
             self._analysis['method'] = self._get_method_id()
             return None
 
@@ -408,13 +326,8 @@
         self._left, self._left_no_nan_index   = remove_nan_cols(self._left)
         self._right, self._right_no_nan_index = remove_nan_cols(self._right)
 
-<<<<<<< HEAD:pycca/array.py
         is_not_empty(self._left)
         is_not_empty(self._right)
-=======
-        assert(self._is_not_empty(self._left))
-        assert(self._is_not_empty(self._right))
->>>>>>> 466519ec754607173ed05b32435b83e3b38b5932:mca/array.py
 
         # complexify input data via Hilbert transform
         if (complexify == True):
@@ -442,14 +355,9 @@
         Si = np.diag(1./np.diag(S))
 
         self._eigenvalues = eigenvalues
-<<<<<<< HEAD:pycca/array.py
         self._analysis['eigensum'] = eigenvalues.sum()
         self._analysis['eigen_dimension'] = eigenvalues.size
         self._analysis['is_truncated_at'] = eigenvalues.size
-=======
-        self._analysis['singular_sum'] = eigenvalues.sum()
-        self._analysis['singular_dimension'] = eigenvalues.size
->>>>>>> 466519ec754607173ed05b32435b83e3b38b5932:mca/array.py
 
         # standardized EOF fields
         self._VLeft 	= VLeft
@@ -617,13 +525,8 @@
 
         """
         values, error = self.eigenvalues(n)
-<<<<<<< HEAD:pycca/array.py
         desVar 		= values / self._analysis['eigensum'] * 100
         desVarErr 	= error / self._analysis['eigensum'] * 100
-=======
-        desVar 		= values / self._analysis['singular_sum'] * 100
-        desVarErr 	= error / self._analysis['singular_sum'] * 100
->>>>>>> 466519ec754607173ed05b32435b83e3b38b5932:mca/array.py
         return desVar, desVarErr
 
 
@@ -810,7 +713,6 @@
 
 
         """
-<<<<<<< HEAD:pycca/array.py
         if (n < self._eigenvalues.size):
             self._eigenvalues = self._eigenvalues[:n]
 
@@ -946,49 +848,19 @@
     def load_analysis(self, info_file, eofs=None, pcs=None, eigenvalues=None):
         self._set_info_from_file(info_file)
 
-=======
-        self._eigenvalues = self._eigenvalues[:n]
-
-        self._ULeft = self._ULeft[:,:n]
-        self._VLeft = self._VLeft[:,:n]
-
-        self._VRight = self._VRight[:,:n]
-        self._URight = self._URight[:,:n]
-
-        self._analysis['is_truncated'] = True
-
-
-    def load_analysis(self, eofs=None, pcs=None, eigenvalues=None):
->>>>>>> 466519ec754607173ed05b32435b83e3b38b5932:mca/array.py
         # standardized fields // EOF fields + PCs
         if self._analysis['is_bivariate']:
             eofsLeft, eofsRight = [eofs[0], eofs[1]]
             pcsLeft, pcsRight   = [pcs[0], pcs[1]]
-<<<<<<< HEAD:pycca/array.py
         else:
             eofsLeft, eofsRight = [eofs[0], eofs[0]]
             pcsLeft, pcsRight   = [pcs[0], pcs[0]]
-=======
-            self._analysis['is_bivariate']           = True
-        else:
-            eofsLeft, eofsRight = [eofs, eofs]
-            pcsLeft, pcsRight   = [pcs, pcs]
-            self._analysis['is_bivariate']           = False
->>>>>>> 466519ec754607173ed05b32435b83e3b38b5932:mca/array.py
 
         self._observations                      = pcsLeft.shape[0]
         self._left_original_spatial_shape       = eofsLeft.shape[:-1]
         self._right_original_spatial_shape 	    = eofsRight.shape[:-1]
         number_modes                            = eofsLeft.shape[-1]
 
-<<<<<<< HEAD
-=======
-<<<<<<< HEAD:pycca/array.py
-=======
-        self._analysis['is_complex'] = True if pcsLeft.dtype == complex else False
->>>>>>> 466519ec754607173ed05b32435b83e3b38b5932:mca/array.py
-
->>>>>>> c59ee05f
         self._left_variables 		= np.product(self._left_original_spatial_shape)
         self._right_variables 		= np.product(self._right_original_spatial_shape)
 
@@ -1004,14 +876,6 @@
         Si  = np.diag(1./np.diag(S))
 
         self._eigenvalues   = eigenvalues
-<<<<<<< HEAD
-=======
-<<<<<<< HEAD:pycca/array.py
-=======
-        self._analysis['singular_sum']      = eigenvalues.sum()
->>>>>>> 466519ec754607173ed05b32435b83e3b38b5932:mca/array.py
-
->>>>>>> c59ee05f
         self._ULeft, self._URight = [pcsLeft, pcsRight]
 
         # loadings // EOF fields
