#!/usr/bin/env python3
# -*- coding: utf-8 -*-
'''
Complex rotated maximum covariance analysis of two numpy arrays.
'''
# =============================================================================
# Imports
# =============================================================================
import cmath
import os
import warnings
from datetime import datetime

import matplotlib.pyplot as plt
import numpy as np
from numpy.polynomial.polynomial import polyfit
from scipy.signal import hilbert
from statsmodels.tsa.forecasting.theta import ThetaModel
from xmca.tools.array import has_nan_time_steps, remove_mean, remove_nan_cols
from xmca.tools.rotation import promax
from xmca.tools.text import boldify_str, secure_str, wrap_str
from tqdm import tqdm


# =============================================================================
# MCA
# =============================================================================
class MCA(object):
    '''Perform Maximum Covariance Analysis (MCA) for two `numpy.ndarray`.

    MCA is a more general form of Principal Component Analysis (PCA)
    for two input fields (left, right). If both data fields are the same,
    it is equivalent to PCA.

    Parameters
    ----------
    left : ndarray
        Left input data. First dimension needs to be time.
    right : ndarray, optional
        Right input data. First dimension needs to be time.
        If none is provided, automatically, right field is assumed to be
        the same as left field. In this case, MCA reducdes to normal PCA.
        The default is None.


    Examples
    --------
    Let `left` and `right` be some geophysical fields (e.g. SST and pressure).
    To perform PCA on `left` use:

    >>> from xmca.array import MCA
    >>> mca = MCA(left)
    >>> mca.solve()

    To perform MCA on `left` and `right` use:

    >>> mca = MCA(left, right)
    >>> mca.solve()
    '''

    def __init__(self, *data):
        '''Load data fields and store information about data size/shape.

        Parameters
        ----------
        left : ndarray
            Left input data. First dimension needs to be time.
        right : ndarray, optional
            Right input data. First dimension needs to be time.
            If none is provided, automatically, right field is assumed to be
            the same as left field. In this case, MCA reducdes to normal PCA.
            The default is None.

        '''
        if len(data) == 0:
            data = np.array([])

        if len(data) > 2:
            raise ValueError("Too many fields. Pass 1 or 2 fields.")

        if len(data) == 2:
            if data[0].shape[0] != data[1].shape[0]:
                raise ValueError('''Time dimensions of given fields are different.
                Time series should have same time lengths.''')

        if not all(isinstance(d, np.ndarray) for d in data):
            raise TypeError('''One or more fields are not `numpy.ndarray`.
            Please provide `numpy.ndarray` only.''')

        if any(has_nan_time_steps(d) for d in data):
            raise ValueError('''One or more fields contain NaN time steps.
            Please remove these prior to analysis.''')

        self._fields                = {} # input fields
        self._field_names           = {} # names of input fields
        self._field_means           = {} # mean of fields
        self._field_stds            = {} # standard deviation of fields
        self._fields_spatial_shape  = {} # spatial shapes of fields
        self._n_variables           = {} # number of variables of fields
        self._no_nan_index          = {} # index of variables containing data
        self._n_observations        = {} # number of observations/samples

        # set fields
        self._keys    = ['left', 'right']
        self._fields  = {key : field for key,field in zip(self._keys,data)}
        # set fields
        #self._fields = {'left'  : np.array([]) if left is None else left.copy()}
        #if right is not None:
        #    self._fields['right'] = right.copy()

        # set class variables
        for key, field in self._fields.items():
            self._field_names[key]          = key
            with warnings.catch_warnings():
                warnings.filterwarnings('ignore',r'Mean of empty slice.')
                warnings.filterwarnings('ignore',r'invalid value encountered in double_scalars')
                warnings.filterwarnings('ignore',r'Degrees of freedom <= 0 for slice')
                warnings.filterwarnings('ignore',r'invalid value encountered in true_divide')
                self._field_means[key]          = field.mean(axis=0)
                self._field_stds[key]           = field.std(axis=0)
            self._fields_spatial_shape[key] = field.shape[1:]
            self._n_variables[key]          = np.product(field.shape[1:])
            self._n_observations[key]       = field.shape[0]

            # center input data to zero mean (remove mean)
            self._fields[key]       = remove_mean(field)

        # set meta information
        self._analysis = {
            'is_bivariate'          : True if len(self._fields) > 1 else False,
            # pre-processing
            'is_normalized'         : False,
            'is_coslat_corrected'   : False,
            'method'                : 'pca',
            # Complex solution
            'is_complex'            : False,
            'extend'                : False,
            'theta_period'          : 365,
            #Rotated solution
            'is_rotated'            : False,
            'rotations'             : 0,
            'power'                 : 0,
            # Truncated solution
            'is_truncated'          : False,
            'is_truncated_at'       : 0,
            'rank'                  : 0,
            'total_covariance'      : 0.0,
            'total_squared_covariance'      : 0.0
            }

        self._analysis['method']        = self._get_method_id()

    def set_field_names(self, left='left', right='right'):
        '''Set the name of the left and/or right field.

        Field names will be reflected when results are plotted or saved.

        Parameters
        ----------
        left : string
            Name of the `left` field. (the default is 'left').
        right : string
            Name of the `right` field. (the default is 'right').

        '''
        self._field_names['left']   = left
        self._field_names['right']  = right

    def _get_method_id(self):
        id = 'pca'
        if self._analysis['is_bivariate']:
            id = 'mca'
        return id


    def _get_complex_id(self):
        id = int(self._analysis['is_complex'])
        return 'c{:}'.format(id)


    def _get_rotation_id(self):
        id = self._analysis['rotations']
        return 'r{:02}'.format(id)


    def _get_power_id(self):
        id = self._analysis['power']
        return 'p{:02}'.format(id)


    def _get_analysis_id(self):
        method      = self._get_method_id()
        hilbert     = self._get_complex_id()
        rotation    = self._get_rotation_id()
        power       = self._get_power_id()

        analysis    = '_'.join([method,hilbert,rotation,power])
        return analysis


    def _get_analysis_path(self, path=None):
        base_path   = path
        if base_path is None:
            base_path = os.getcwd()

        base_folder = 'xmca'

        analysis_folder = '_'.join(self._field_names.values())
        analysis_folder = secure_str(analysis_folder)

        analysis_path   = os.path.join(base_path, base_folder, analysis_folder)

        if not os.path.exists(analysis_path):
            os.makedirs(analysis_path)

        return analysis_path


    def _get_fields(self, original_scale=False):
        std     = self._field_stds
        mean    = self._field_means
        fields  = self._fields

        new_fields = {}
        for key, field in fields.items():
            new_fields[key] = field
            if original_scale:
                if self._analysis['is_normalized']:
                    new_fields[key] *= std[key]
                new_fields[key] += mean[key]

        return new_fields

<<<<<<< HEAD

    def apply_weights(self,left=None, right=None):
        '''Apply weights to the left and/or right field.

        Parameters
        ----------
        left : type
            Description of parameter `left` (the default is None).
        right : type
            Description of parameter `right` (the default is None).

        Returns
        -------
        type
            Description of returned object.

        '''
        '''Apply weights to data sets.

        Supplied weights are applied via broadcasting.
=======
    def apply_weights(self, left=None, right=None):
        '''Apply weights to left and/or right field.
>>>>>>> 0c18cca8

        Parameters
        ----------
        left : ndarray
            Weights for left data set.
        right : ndarray
            Weights for right data set.


        '''
        field_items = self._fields.items()

        weights = {'left' : left, 'right' : right}
        weights.update({k : 1 if w is None else w for k, w in weights.items()})
        self._fields.update({
            k : field * weights[k] for k, field in field_items
        })


    def normalize(self):
        '''Normalize the input data to unit variance.'''


        keys        = self._fields.keys()
        fields      = self._fields.values()
        fields_std  = self._field_stds.values()

        for key,field,std in zip(keys,fields,fields_std):
            self._fields[key] = field / std

        self._analysis['is_normalized'] = True
        self._analysis['is_coslat_corrected'] = False
        self._analysis['method'] = self._get_method_id()
        return None

    def _theta_forecast(self, series):
        period = self._analysis['theta_period']
        steps = len(series)

        model = ThetaModel(
            series, period=period, deseasonalize=True, use_test=False
        ).fit()
        forecast = model.forecast(steps=steps, theta=20)

        return forecast

    def _exp_forecast(self, series):

        N = len(series)
        x = np.arange(N)
        intercept, slope = polyfit(x, series, deg=1)
        linear_end = slope * x[-1] + intercept
        series_end = series[-1]
        offset      = series_end - linear_end

        b = 1
        tau = b * 50 / N
        # start x at 1, because exp(0) would produce same value as the last
        # point of the original time series
        x_shift = x + 1
        exp_extension = offset * np.exp(-tau * x_shift)
        lin_extension = (slope * x) + linear_end

        return exp_extension + lin_extension

    def _extend(self, field):
        extend = self._analysis['extend']
        # Theta extension
        if extend == 'theta':
            extended = [self._theta_forecast(col) for col in tqdm(field.T)]
        # Exponential extension
        elif extend == 'exp':
            extended = [self._exp_forecast(col) for col in tqdm(field.T)]
        else:
            error_message = '''{:} is not a valid extension. Choose either
            `exp` or `theta`.'''.format(extend)
            raise ValueError(error_message)

        extended = np.array(extended).T

        return extended

    def _complexify(self, field):
        '''Complexify data via Hilbert transform.

        Calculating Hilbert transform via scipy.signal.hilbert is done
        through Fast Fourier Transform. If the time series exhibits some
        non-periodic behaviour (e.g. a trend) the Hilbert transform
        produces extreme "legs" at the beginning/end of the time series.
        To encounter this issue, we can forecast/backcast the original time
        series via the Theta model before applying the Hilbert transform.
        Then, we only take the middle part of the Hilbert transform
        (corresponding to the original time series) which exhibits
        a dampened influence of the "legs".

        Parameters
        ----------
        field : ndarray
            Real input field which is to be transformed via Hilbert transform.

        Returns
        -------
        ndarray
            Analytical signal of input field.

        '''
        n_observations = self._n_observations['left']

        if self._analysis['extend']:
            post    = self._extend(field)
            pre     = self._extend(field[::-1])[::-1]

            field = np.concatenate([pre, field, post])

        # perform actual Hilbert transform of (extended) time series
        field = hilbert(field, axis=0)

        if self._analysis['extend']:
            # cut out the first and last third of Hilbert transform
            # which belong to the forecast/backcast
            field = field[n_observations:(2 * n_observations)]
            field = remove_mean(field)

        return field

    def solve(self, complexify=False, extend=False, period=365):
        '''Solve eigenvalue equation by performing SVD on covariance matrix.

        Parameters
        ----------
        complexify : boolean, optional
            Use Hilbert transform to complexify the input data fields
            in order to perform complex PCA/MCA. Default is false.
        extend : ['exp', 'theta', False], optional
            If specified, time series are extended by fore/backcasting based on
            either an exponential or a Theta model. New time series will have
            3 * original length. Only used for complex time series i.e. when
            complexify=True. Default is False.
        period : int, optional
            Seasonal period used for Theta model. Default is 365, representing
            a yearly cycle for daily data. If Theta model is not selected
            this parameter has no effect.
        '''
        if any([np.isnan(field).all() for field in self._fields.values()]):
            raise RuntimeError('''
            Fields are empty. Did you forget to load data?
            ''')

        self._analysis['is_complex']    = complexify
        self._analysis['extend']        = extend
        self._analysis['theta_period']  = period

        n_observations  = self._n_observations
        n_variables     = self._n_variables

        field_2d = {}
        for key, field in self._fields.items():
            # create 2D matrix in order to perform SVD
            field = field.reshape(n_observations[key], n_variables[key])

            # remove NaNs columns in data fields
            field, no_nan_index   = remove_nan_cols(field)

            # complexify input data via Hilbert transform
            if self._analysis['is_complex']:
                field = self._complexify(field)

            field_2d[key]           = field
            # save index of real variables for recontruction of original field
            self._no_nan_index[key] = no_nan_index

        # create covariance matrix
        if self._analysis['is_bivariate']:
            kernel = field_2d['left'].conjugate().T @ field_2d['right']
        else:
            kernel = field_2d['left'].conjugate().T @ field_2d['left']
        kernel = kernel / n_observations['left']

        self._V = {}  # singular vectors (EOFs)
        self._L = {}  # "loaded" singular vectors
        self._U = {}  # projections // (PCs)

        # perform singular value decomposition
        try:
            VLeft, singular_values, VTRight = np.linalg.svd(kernel, full_matrices=False)
        except LinAlgError:
            raise LinAlgError("SVD failed. NaN entries may be the problem.")

        self._V['left'] = VLeft
        if self._analysis['is_bivariate']:
            self._V['right'] = VTRight.conjugate().T
        # free up some space
        del(VLeft)
        del(VTRight)

        S = np.sqrt(np.diag(singular_values) * n_observations['left'])
        Si = np.diag(1./np.diag(S))

        self._singular_values = singular_values

        for key, V in self._V.items():
            # "loaded" EOFs
            self._L[key] = V @ S
            # get PC scores by projecting fields on loaded EOFs
            self._U[key] = field_2d[key] @ V @ Si

        self._analysis['total_covariance'] = singular_values.sum()
        self._analysis['total_squared_covariance'] = (singular_values**2).sum()
        self._analysis['rank'] = singular_values.size
        self._analysis['is_truncated_at'] = singular_values.size


    def rotate(self, n_rot, power=1, tol=1e-5):
        '''Perform Promax rotation on the first `n` EOFs.

        Promax rotation (Hendrickson & White 1964) is an oblique rotation which
        seeks to find `simple structures` in the EOFs. It transforms the EOFs
        via an orthogonal Varimax rotation (Kaiser 1958) followed by the Promax
        equation. If `power=1`, Promax reduces to Varimax rotation. In general,
        a Promax transformation breaks the orthogonality of EOFs and introduces
        some correlation between PCs.

        Parameters
        ----------
        n_rot : int
            Number of EOFs to rotate.
        power : int, optional
            Power of Promax rotation. The default is 1.
        tol : float, optional
            Tolerance of rotation process. The default is 1e-5.

        Raises
        ------
        ValueError
            If number of rotations are <2.

        Returns
        -------
        None.

        '''
        if(n_rot < 2):
            print('`n_rot` must be >=2. Solution not rotated.')
            return None
        if(power<1):
            raise ValueError('`power` must be >=1')

        n_observations = self._n_observations['left']

        truncated_L = {}
        for key, L in self._L.items():
            truncated_L[key] = L[:,:n_rot]

        # rotate loadings (Cheng and Dunkerton 1995)
        combined_L = np.concatenate(list(truncated_L.values()))
        combined_L, R, Phi = promax(combined_L, power, maxIter=1000, tol=tol)

        rot_V   = {} # rotated singular vectors (EOFs)
        rot_L   = {} # rotated "loading"
        rot_U   = {} # rotated projections (PCs)
        weights = {} # weights associated to "loadings"

        rot_L['left']   = combined_L[:truncated_L['left'].shape[0],:]
        if self._analysis['is_bivariate']:
            rot_L['right']  = combined_L[truncated_L['left'].shape[0]:,:]

        for key, L in rot_L.items():
            # calculate variance/reconstruct "singular_values"
            w = np.linalg.norm(L, axis=0)
            # pull loadings from EOFs
            rot_V[key] 	=  L / w
            weights[key] = w

        if self._analysis['is_bivariate']:
            variance = weights['left'] * weights['right'] / n_observations
        else:
            variance = weights['left'] * weights['left'] / n_observations
        var_idx = np.argsort(variance)[::-1]

        # rotate PC scores
        # If rotation is orthogonal: R.T = R
        # If rotation is oblique (p>1): R^(-1).T = R
        for key, pcs in self._U.items():
            if(power==1):
                rot_U[key] = pcs[:,:n_rot] @ R
            else:
                rot_U[key] = pcs[:,:n_rot] @ np.linalg.pinv(R).conjugate().T

        # store rotated pcs, eofs and "singular_values"
        # and sort according to described variance
        self._singular_values 	= variance[var_idx]
        for key in rot_L.keys():
            self._V[key] = rot_V[key][:,var_idx] # Standardized EOFs
            self._L[key] = rot_L[key][:,var_idx] # Loaded EOFs
            self._U[key] = rot_U[key][:,var_idx] # Standardized PC scores

        # store rotation and correlation matrix of PCs + meta information
        self._rotation_matrix           = R
        self._correlation_matrix        = Phi[var_idx,:][:,var_idx]
        self._analysis['is_rotated']    = True
        self._analysis['rotations']     = n_rot
        self._analysis['power']         = power


    def rotation_matrix(self):
        '''
        Return the rotation matrix.

        Returns
        -------
        ndarray
            Rotation matrix.
        '''
        if (self._analysis['is_rotated']):
            return self._rotation_matrix
        else:
            print('Apply `.rotate()` first to retrieve the correlation matrix.')


    def correlation_matrix(self):
        '''
        Return the correlation matrix of rotated PCs.

        Returns
        -------
        ndarray
            Correlation matrix.

        '''
        if (self._analysis['is_rotated']):
            return self._correlation_matrix
        else:
            print('Apply `.rotate()` first to retrieve the correlation matrix.')


    def singular_values(self,n=None):
        '''Return the first `n` singular_values.

        Parameters
        ----------
        n : int, optional
            Number of singular_values to return. The default is 5.

        Returns
        -------
        values : ndarray
            singular_values of PCA.
        error : ndarray
            Uncertainty of singular_values according to North's rule of thumb.

        '''
        values = self._singular_values[:n]
        n_observations = self._n_observations['left']
        # error according to North's Rule of Thumb
        error = np.sqrt(2 / n_observations) * values

        return values

    def scf(self, n=None):
        '''Return the SCF of the first `n` modes.

        The squared ovariance/correlation fraction (SCF) is a measure of
        importance of each mode. It is calculated as the
        squared singular values divided by the sum of squared singluar values.
        In contrast to CF, it is an invariant for CCA.

        Parameters
        ----------
        n : int, optional
            Number of modes to return. The default is None.

        Returns
        -------
        ndarray
            Fraction of described squared covariance/correlation of each mode.

        '''
        values  = self.singular_values(n)
        scf = values**2 / self._analysis['total_squared_covariance'] * 100
        return scf


    def explained_variance(self, n=None):
        '''Return the CF of the first `n` modes.

        The covariance/correlation fraction (CF) is a measure of
        importance of each mode. It is calculated as the
        singular values divided by the sum of singluar values.

        Parameters
        ----------
        n : int, optional
            Number of modes to return. The default is None.

        Returns
        -------
        ndarray
            Fraction of described covariance/correlation of each mode.

        '''
        values  = self.singular_values(n)
        exp_var = values / self._analysis['total_covariance'] * 100
        return exp_var


    def pcs(self, n=None, scaling=None, phase_shift=0):
        '''Return the first `n` PCs.

        Parameters
        ----------
        n : int, optional
            Number of PCs to be returned. The default is None.
        scaling : {None, 'eigen', 'max', 'std'}, optional
            Scale by singular_values ('eigen'), maximum value ('max') or
            standard deviation ('std'). The default is None.

        Returns
        -------
        pcs : dict[ndarray, ndarray]
            PCs associated to left and right input field.

        '''
        n_obs       = self._n_observations['left']
        singular_values = self._singular_values

        if n is None:
            n = singular_values.size

        pcs = {}
        for key, U in self._U.items():
            pcs[key] = U[:,:n].copy()
            # apply phase shift
            if self._analysis['is_complex']:
                pcs[key] *= cmath.rect(1,phase_shift)
            # scale PCs by singular_values
            if scaling == 'eigen':
                pcs[key] *= np.sqrt(n_obs * singular_values[:n])
            # scale PCs by maximum value
            if scaling == 'max':
                pcs[key] /= np.nanmax(abs(pcs[key].real), axis=0)
            # scale PCs by standard deviation
            if scaling == 'std':
                pcs[key] /= np.nanstd(abs(pcs[key].real), axis=0)

        return pcs


    def eofs(self, n=None, scaling=None, phase_shift=0):
        '''Return the first `n` EOFs.

        Parameters
        ----------
        n : int, optional
            Number of EOFs to be returned. The default is None.
        scaling : {None, 'eigen', 'max', 'std'}, optional
            Scale by singular_values ('eigen'), maximum value ('max') or
            standard deviation ('std'). The default is None.

        Returns
        -------
        eofs : dict[ndarray, ndarray]
            EOFs associated to left and right input field.

        '''
        n_obs       = self._n_observations['left']
        n_var       = self._n_variables
        no_nan_idx  = self._no_nan_index
        field_shape = self._fields_spatial_shape
        singular_values = self._singular_values

        if n is None:
            n = self._singular_values.size

        eofs = {}
        for key, V in self._V.items():
            # create data fields with original NaNs
            dtype       = V.dtype
            eofs[key]   = np.zeros([n_var[key], n], dtype = dtype) * np.nan
            eofs[key][no_nan_idx[key],:] = V[:,:n]
            # reshape data fields to have original input shape
            eofs[key] 	= eofs[key].reshape(field_shape[key] + (n,))
            # scale EOFs with their singular_values
            if scaling == 'eigen':
                eofs[key] *= np.sqrt(n_obs * singular_values[:n])
            # scale EOFs by maximum value
            if scaling == 'max':
                eofs[key] /= np.nanmax(abs(eofs[key].real), axis=(0,1))
            # scale EOFs by standard deviation
            if scaling == 'std':
                eofs[key] /= np.nanstd(abs(eofs[key].real), axis=(0,1))
            # apply phase shift
            if self._analysis['is_complex']:
                eofs[key] *=  cmath.rect(1,phase_shift)

        return eofs


    def spatial_amplitude(self, n=None, scaling=None):
        '''Return the spatial amplitude fields for the first `n` EOFs.

        Parameters
        ----------
        n : int, optional
            Number of amplitude fields to be returned. If None, return all
            fields. The default is None.
        scaling : {None, 'max', 'std'}, optional
            Scale by maximum value ('max'). The default is None.
        Returns
        -------
        amplitudes : dict[ndarray, ndarray]
            Spatial amplitude fields associated to left and right field.

        '''
        eofs = self.eofs(n, scaling=None)

        amplitudes = {}
        for key, eof in eofs.items():
            amplitudes[key] = np.sqrt(eof * eof.conjugate()).real

            if scaling == 'max':
                amplitudes[key] /= np.nanmax(amplitudes[key], axis=(0,1))

        return amplitudes


    def spatial_phase(self, n=None, phase_shift=0):
        '''Return the spatial phase fields for the first `n` EOFs.

        Parameters
        ----------
        n : int, optional
            Number of phase fields to return. If none, all fields are returned.
            The default is None.

        Returns
        -------
        amplitudes : dict[ndarray, ndarray]
            Spatial phase fields associated to left and right field.

        '''
        eofs = self.eofs(n, phase_shift=phase_shift)

        phases = {}
        for key, eof in eofs.items():
            phases[key] = np.arctan2(eof.imag, eof.real).real

        return phases


    def temporal_amplitude(self, n=None, scaling=None):
        '''Return the temporal amplitude time series for the first `n` PCs.

        Parameters
        ----------
        n : int, optional
            Number of amplitude series to be returned. If None, return all series.
            The default is None.
        scaling : {None, 'max'}, optional
            Scale by maximum value ('max'). The default is None.

        Returns
        -------
        amplitudes : dict[ndarray, ndarray]
            Temporal ampliude series associated to left and right field.

        '''
        pcs = self.pcs(n, scaling=None)

        amplitudes = {}
        for key, pc in pcs.items():
            amplitudes[key] = np.sqrt(pc * pc.conjugate()).real

            if scaling == 'max':
                amplitudes[key] /= np.nanmax(amplitudes[key], axis=0)

        return amplitudes


    def temporal_phase(self, n=None, phase_shift=0):
        '''Return the temporal phase function for the first `n` PCs.

        Parameters
        ----------
        n : int, optional
            Number of phase functions to return. If none, return all series.
            The default is None.

        Returns
        -------
        amplitudes : dict[ndarray, ndarray]
            Temporal phase function associated to left and right field.

        '''
        pcs = self.pcs(n, phase_shift=phase_shift)

        phases = {}
        for key, pc in pcs.items():
            phases[key] = np.arctan2(pc.imag, pc.real).real

        return phases


    def plot(
        self, mode, threshold=0, phase_shift=0,
        cmap_eof=None, cmap_phase=None, figsize=(8.3,5.0)):
        '''
        Plot results for `mode`.

        Parameters
        ----------
        mode : int, optional
            Mode to plot. The default is 1.
        threshold : int, optional
            Amplitude threshold below which the fields are masked out.
            The default is 0.
        cmap_eof : str or Colormap
            The colormap used to map the spatial patterns.
            The default is 'Blues'.
        cmap_phase : str or Colormap
            The colormap used to map the spatial phase function.
            The default is 'twilight'.

        Returns
        -------
        None.

        '''
        pcs     = self.pcs(mode, scaling='max', phase_shift=phase_shift)
        eofs    = self.eofs(mode, scaling='max')
        phases  = self.spatial_phase(mode, phase_shift=phase_shift)
        var 	= self.explained_variance(mode)[mode-1]

        n_cols          = 2
        n_rows          = len(pcs)
        height_ratios   = [1] * n_rows

        # add additional row for colorbar
        n_rows += 1
        height_ratios.append(0.05)

        eof_title       = 'EOF'
        cmap_eof_range  = [-1, 0, 1]

        if self._analysis['is_complex']:
            n_cols          += 1
            eofs            = self.spatial_amplitude(mode, scaling='max')
            eof_title       = 'Amplitude'
            cmap_eof_range  = [0, 1]
            cmap_eof        = 'Blues' if cmap_eof is None else cmap_eof
            cmap_phase      = 'twilight' if cmap_phase is None else cmap_phase
        else:
            cmap_eof        = 'RdBu_r' if cmap_eof is None else cmap_eof

        for key in pcs.keys():
            pcs[key]    = pcs[key][:,mode-1].real
            eofs[key]   = eofs[key][:,:,mode-1]
            phases[key]  = phases[key][:,:,mode-1]

            # apply amplitude threshold
            eofs[key]  = np.where(abs(eofs[key]) >= threshold, eofs[key], np.nan)
            phases[key] = np.where(abs(eofs[key]) >= threshold, phases[key], np.nan)


        titles = {
        'pc' : 'PC {:d} ({:.1f} \%)'.format(mode,var),
        'eof': eof_title,
        'phase':'Phase',
        'var1' : self._field_names['left'],
        'var2' : self._field_names['right']
        }

        titles.update({k: v.replace('_',' ') for k, v in titles.items()})
        titles.update({k: boldify_str(v) for k, v in titles.items()})


        # create figure environment
        fig = plt.figure(figsize=figsize, dpi=150)
        fig.subplots_adjust(hspace=0.1, wspace=.1, left=0.25)
        gs = fig.add_gridspec(n_rows, n_cols, height_ratios=height_ratios)
        axes_pc = [fig.add_subplot(gs[i,0]) for i in range(n_rows-1)]
        axes_eof = [fig.add_subplot(gs[i,1]) for i in range(n_rows-1)]
        cbax_eof = fig.add_subplot(gs[-1,1])

        axes_space = axes_eof

        var_names = [titles['var1'], titles['var2']]

        # plot PCs
        for i, pc in enumerate(pcs.values()):
            axes_pc[i].plot(pc)
            axes_pc[i].set_ylim(-1.2,1.2)
            axes_pc[i].set_xlabel('')
            axes_pc[i].set_ylabel(var_names[i], fontweight='bold')
            axes_pc[i].set_title('')
            axes_pc[i].set_yticks([-1,0,1])
            axes_pc[i].spines['right'].set_visible(False)
            axes_pc[i].spines['top'].set_visible(False)

        axes_pc[0].xaxis.set_visible(False)
        axes_pc[0].set_title(titles['pc'], fontweight='bold')

        # plot EOFs
        for i, eof in enumerate(eofs.values()):
            cb_eof = axes_eof[i].imshow(
                eof, origin='lower',
                vmin=cmap_eof_range[0], vmax=cmap_eof_range[-1], cmap=cmap_eof)
            axes_eof[i].set_title('')

        plt.colorbar(cb_eof, cbax_eof, orientation='horizontal')
        cbax_eof.xaxis.set_ticks(cmap_eof_range)
        axes_eof[0].set_title(titles['eof'], fontweight='bold')

        # plot Phase function (if data is complex)
        if (self._analysis['is_complex']):
            axes_phase = [fig.add_subplot(gs[i,2]) for i in range(n_rows-1)]
            cbax_phase = fig.add_subplot(gs[-1,2])

            for i, phase in enumerate(phases.values()):
                cb_phase = axes_phase[i].imshow(
                    phase, origin='lower',
                    vmin=-np.pi, vmax=np.pi, cmap=cmap_phase)
                axes_phase[i].set_title('')

            plt.colorbar(cb_phase, cbax_phase, orientation='horizontal')
            cbax_phase.xaxis.set_ticks([-3.14,0,3.14])
            cbax_phase.set_xticklabels([r'-$\pi$','0',r'$\pi$'])

            for a in axes_phase:
                axes_space.append(a)

            axes_phase[0].set_title(titles['phase'], fontweight='bold')

        # add map features
        for a in axes_space:
            a.set_aspect('auto')
            a.xaxis.set_visible(False)
            a.yaxis.set_visible(False)

        # if more than 1 row, remove xaxis
        if (len(pcs) == 2):
            axes_pc[0].xaxis.set_visible(False)
            axes_pc[0].spines['bottom'].set_visible(False)


    def save_plot(self, mode, path=None, plot_kwargs={}, save_kwargs={}):
        if path is None:
            path = self._get_analysis_path()

        mode_id = ''.join(['mode',str(mode)])
        format = '.png'
        file_name = '_'.join([self._get_analysis_id(),mode_id])
        file_path = os.path.join(path, file_name)
        fig, axes= self.plot(mode=mode, **plot_kwargs)
        fig.subplots_adjust(left=0.06)
        plt.savefig(file_path + format, **save_kwargs)


    def truncate(self, n):
        '''Truncate solution.

        Parameters
        ----------
        n : int
            Cut off after mode `n`.


        '''
        if (n < self._singular_values.size):
            self._singular_values = self._singular_values[:n]

            for key in self._U.keys():
                self._U[key] = self._U[key][:,:n]
                self._V[key] = self._V[key][:,:n]

            self._analysis['is_truncated'] = True
            self._analysis['is_truncated_at'] = n


    def _create_info_file(self, path):
        sep_line = '\n#' + '-' * 79
        now  = datetime.now().strftime("%Y-%m-%d %H:%M:%S")

        file_header = (
            'This file contains information neccessary to load stored analysis '
            'data from xmca module.')

        path_output   = os.path.join(path, self._get_analysis_id())
        path_output = '.'.join([path_output,'info'])

        file = open(path_output,"w+")
        file.write(wrap_str(file_header))
        file.write('\n# To load this analysis use:')
        file.write('\n# from xmca.xarray import xMCA')
        file.write('\n# mca = xMCA()')
        file.write('\n# mca.load_analysis(PATH_TO_THIS_FILE)')
        file.write('\n')
        file.write(sep_line)
        file.write(sep_line)
        file.write('\n{:<20} : {:<57}'.format('created',now))
        file.write(sep_line)
        for key, name in self._field_names.items():
            file.write('\n{:<20} : {:<57}'.format(key, str(name)))
        file.write(sep_line)
        for key, info in self._analysis.items():
            if key in ['is_bivariate','is_complex', 'is_rotated','is_truncated']:
                file.write(sep_line)
            file.write('\n{:<20} : {:<57}'.format(key, str(info)))
        file.close()


    def _get_file_names(self, format):
        base_name = self._get_analysis_id()

        fields  = {}
        eofs    = {}
        pcs     = {}
        for key, variable in self._field_names.items():
            variable    = secure_str(variable)
            field_name  = '_'.join([base_name, variable])
            eof_name    = '_'.join([base_name, variable, 'eofs'])
            pc_name     = '_'.join([base_name, variable, 'pcs'])

            fields[key] = '.'.join([field_name, format])
            eofs[key]   = '.'.join([eof_name, format])
            pcs[key]    = '.'.join([pc_name, format])

        singular_values = '_'.join([base_name, 'singular_values'])
        singular_values = '.'.join([singular_values, format])

        file_names = {
            'fields'    : fields,
            'eofs'      : eofs,
            'pcs'       : pcs,
            'singular'  : singular_values
        }
        return file_names


    def _save_data(self, data_array, path, *args, **kwargs):
        raise NotImplementedError('only works for `xarray`')


    def _set_analysis(self, key, value):
        try:
            key_type = type(self._analysis[key])
        except KeyError:
            raise KeyError("Key `{}` not found in info file.".format(key))
        if key_type == bool:
            self._analysis[key] = (value == 'True')
        else:
            self._analysis[key] = key_type(value)


    def _set_info_from_file(self, path):

        info_file = open(path, 'r')
        lines = info_file.readlines()
        for line in lines:
            if (line[0] != '#'):
                key = line.split(':')[0]
                key = key.rstrip()
                if key in ['left', 'right']:
                    name = line.split(':')[1].strip()
                    self._field_names[key] = name
                if key in self._analysis.keys():
                    value = line.split(':')[1].strip()
                    self._set_analysis(key, value)
        info_file.close()


    def load_analysis(self, path, fields, eofs, pcs, singular_values):
        self._set_info_from_file(path)

        self._V                     = {}
        self._L                     = {}
        self._U                     = {}
        self._singular_values           = singular_values
        for key in eofs.keys():
            self._n_observations[key]       = pcs[key].shape[0]
            self._fields_spatial_shape[key] = eofs[key].shape[:-1]
            self._n_variables[key]          = np.product(eofs[key].shape[:-1])
            n_modes                         = eofs[key].shape[-1]
            S   = np.sqrt(np.diag(singular_values) * self._n_observations[key])
            Si  = np.diag(1./np.diag(S))

            eofs[key]    = eofs[key].reshape(self._n_variables[key], n_modes)
            VT, self._no_nan_index[key]   = remove_nan_cols(eofs[key].T)

            self._V[key]    = VT.T
            self._L[key] 	= self._V[key] @ S
            self._U[key]    = pcs[key]

            self._field_means[key]  = fields[key].mean(axis=0)
            self._field_stds[key]   = fields[key].std(axis=0)

            self._fields[key]       = fields[key] - fields[key].mean(axis=0)

        if self._analysis['is_normalized']:
            self.normalize()<|MERGE_RESOLUTION|>--- conflicted
+++ resolved
@@ -231,31 +231,9 @@
 
         return new_fields
 
-<<<<<<< HEAD
 
     def apply_weights(self,left=None, right=None):
         '''Apply weights to the left and/or right field.
-
-        Parameters
-        ----------
-        left : type
-            Description of parameter `left` (the default is None).
-        right : type
-            Description of parameter `right` (the default is None).
-
-        Returns
-        -------
-        type
-            Description of returned object.
-
-        '''
-        '''Apply weights to data sets.
-
-        Supplied weights are applied via broadcasting.
-=======
-    def apply_weights(self, left=None, right=None):
-        '''Apply weights to left and/or right field.
->>>>>>> 0c18cca8
 
         Parameters
         ----------
@@ -263,7 +241,6 @@
             Weights for left data set.
         right : ndarray
             Weights for right data set.
-
 
         '''
         field_items = self._fields.items()
